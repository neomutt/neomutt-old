/* 
 * Copyright (C) 1996-2000 Michael R. Elkins <me@mutt.org>
 * 
 *     This program is free software; you can redistribute it and/or modify
 *     it under the terms of the GNU General Public License as published by
 *     the Free Software Foundation; either version 2 of the License, or
 *     (at your option) any later version.
 * 
 *     This program is distributed in the hope that it will be useful,
 *     but WITHOUT ANY WARRANTY; without even the implied warranty of
 *     MERCHANTABILITY or FITNESS FOR A PARTICULAR PURPOSE.  See the
 *     GNU General Public License for more details.
 * 
 *     You should have received a copy of the GNU General Public License
 *     along with this program; if not, write to the Free Software
 *     Foundation, Inc., 51 Franklin Street, Fifth Floor, Boston, MA  02110-1301, USA.
 */

#if HAVE_CONFIG_H
# include "config.h"
#endif

#include "mutt.h"
#include "buffy.h"
#include "mailbox.h"
#include "mx.h"

#include "mutt_curses.h"

#ifdef USE_SIDEBAR
#include "sidebar.h"
#endif

#ifdef USE_IMAP
#include "imap.h"
#endif

#ifdef USE_NOTMUCH
#include "mutt_notmuch.h"
#endif

#include <string.h>
#include <sys/stat.h>
#include <dirent.h>
#include <utime.h>
#include <ctype.h>
#include <unistd.h>

#include <stdio.h>

static time_t BuffyTime = 0;	/* last time we started checking for mail */
time_t BuffyDoneTime = 0;	/* last time we knew for sure how much mail there was. */
static short BuffyCount = 0;	/* how many boxes with new mail */
static short BuffyNotify = 0;	/* # of unnotified new boxes */

static BUFFY* buffy_get (const char *path);

/* Find the last message in the file. 
 * upon success return 0. If no message found - return -1 */

static int fseek_last_message (FILE * f)
{
  LOFF_T pos;
  char buffer[BUFSIZ + 9];	/* 7 for "\n\nFrom " */
  int bytes_read;
  int i;			/* Index into `buffer' for scanning.  */

  memset (buffer, 0, sizeof(buffer));
  fseek (f, 0, SEEK_END);
  pos = ftello (f);

  /* Set `bytes_read' to the size of the last, probably partial, buffer; 0 <
   * `bytes_read' <= `BUFSIZ'.  */
  bytes_read = pos % BUFSIZ;
  if (bytes_read == 0)
    bytes_read = BUFSIZ;
  /* Make `pos' a multiple of `BUFSIZ' (0 if the file is short), so that all
   * reads will be on block boundaries, which might increase efficiency.  */
  while ((pos -= bytes_read) >= 0)
  {
    /* we save in the buffer at the end the first 7 chars from the last read */
    strncpy (buffer + BUFSIZ, buffer, 5+2); /* 2 == 2 * mutt_strlen(CRLF) */
    fseeko (f, pos, SEEK_SET);
    bytes_read = fread (buffer, sizeof (char), bytes_read, f);
    if (bytes_read == -1)
      return -1;
    for (i = bytes_read; --i >= 0;)
      if (!mutt_strncmp (buffer + i, "\n\nFrom ", mutt_strlen ("\n\nFrom ")))
      {				/* found it - go to the beginning of the From */
	fseeko (f, pos + i + 2, SEEK_SET);
	return 0;
      }
    bytes_read = BUFSIZ;
  }

  /* here we are at the beginning of the file */
  if (!mutt_strncmp ("From ", buffer, 5))
  {
    fseek (f, 0, 0);
    return (0);
  }

  return (-1);
}

/* Return 1 if the last message is new */
static int test_last_status_new (FILE * f)
{
  HEADER *hdr;
  ENVELOPE* tmp_envelope;
  int result = 0;

  if (fseek_last_message (f) == -1)
    return (0);

  hdr = mutt_new_header ();
  tmp_envelope = mutt_read_rfc822_header (f, hdr, 0, 0);
  if (!(hdr->read || hdr->old))
    result = 1;

  mutt_free_envelope(&tmp_envelope);
  mutt_free_header (&hdr);

  return result;
}

static int test_new_folder (const char *path)
{
  FILE *f;
  int rc = 0;
  int typ;

  typ = mx_get_magic (path);

  if (typ != M_MBOX && typ != M_MMDF)
    return 0;

  if ((f = fopen (path, "rb")))
  {
    rc = test_last_status_new (f);
    safe_fclose (&f);
  }

  return rc;
}

void mutt_buffy_cleanup (const char *buf, struct stat *st)
{
  struct utimbuf ut;
  BUFFY *tmp;

  if (option(OPTCHECKMBOXSIZE))
  {
    tmp = mutt_find_mailbox (buf);
    if (tmp && !tmp->new)
      mutt_update_mailbox (tmp);
  }
  else
  {
    /* fix up the times so buffy won't get confused */
    if (st->st_mtime > st->st_atime)
    {
      ut.actime = st->st_atime;
      ut.modtime = time (NULL);
      utime (buf, &ut); 
    }
    else
      utime (buf, NULL);
  }
}

BUFFY *mutt_find_mailbox (const char *path)
{
  BUFFY *tmp = NULL;
  struct stat sb;
  struct stat tmp_sb;
  
  if (stat (path,&sb) != 0)
    return NULL;

  for (tmp = Incoming; tmp; tmp = tmp->next)
  {
    if (stat (tmp->path,&tmp_sb) ==0 && 
	sb.st_dev == tmp_sb.st_dev && sb.st_ino == tmp_sb.st_ino)
      break;
  }
  return tmp;
}

void mutt_update_mailbox (BUFFY * b)
{
  struct stat sb;

  if (!b)
    return;

  if (stat (b->path, &sb) == 0)
    b->size = (off_t) sb.st_size;
  else
    b->size = 0;
  return;
}

static BUFFY *buffy_new (const char *path)
{
  BUFFY* buffy;
#ifdef USE_SIDEBAR
  char rp[PATH_MAX] = "";
  char *r = NULL;
#endif

  buffy = (BUFFY *) safe_calloc (1, sizeof (BUFFY));
  strfcpy (buffy->path, path, sizeof (buffy->path));
#ifdef USE_SIDEBAR
  r = realpath (path, rp);
  strfcpy (buffy->realpath, r ? rp : path, sizeof (buffy->realpath));
#endif
  buffy->next = NULL;
  buffy->magic = 0;

  return buffy;
}

static void buffy_free (BUFFY **mailbox)
{
  if (mailbox && *mailbox)
    FREE (&(*mailbox)->desc);
  FREE (mailbox); /* __FREE_CHECKED__ */
}

int mutt_parse_mailboxes (BUFFER *path, BUFFER *s, unsigned long data, BUFFER *err)
{
  BUFFY **tmp,*tmp1;
  char buf[_POSIX_PATH_MAX];
  struct stat sb;
  char f1[PATH_MAX];
#ifndef USE_SIDEBAR
  char f2[PATH_MAX];
#endif
  char *p, *q;

  while (MoreArgs (s))
  {
    mutt_extract_token (path, s, 0);
    strfcpy (buf, path->data, sizeof (buf));

    if(data == M_UNMAILBOXES && mutt_strcmp(buf,"*") == 0)
    {
      for (tmp = &Incoming; *tmp;)
      {
        tmp1=(*tmp)->next;
#ifdef USE_SIDEBAR
	sb_notify_mailbox (*tmp, 0);
#endif
        buffy_free (tmp);
        *tmp=tmp1;
      }
      return 0;
    }

    mutt_expand_path (buf, sizeof (buf));

    /* Skip empty tokens. */
    if(!*buf) continue;

    /* avoid duplicates */
    p = realpath (buf, f1);
    for (tmp = &Incoming; *tmp; tmp = &((*tmp)->next))
    {
#ifdef USE_SIDEBAR
      q = (*tmp)->realpath;
      if (mutt_strcmp (p ? p : buf, q) == 0)
#else
      q = realpath ((*tmp)->path, f2);
      if (mutt_strcmp (p ? p : buf, q ? q : (*tmp)->path) == 0)
#endif
      {
	dprint(3,(debugfile,"mailbox '%s' already registered as '%s'\n", buf, (*tmp)->path));
	break;
      }
    }

    if(data == M_UNMAILBOXES)
    {
      if(*tmp)
      {
        tmp1=(*tmp)->next;
#ifdef USE_SIDEBAR
	sb_notify_mailbox (*tmp, 0);
#endif
        buffy_free (tmp);
        *tmp=tmp1;
      }
      continue;
    }

    if (!*tmp) {
      *tmp = buffy_new (buf);
#ifdef USE_SIDEBAR
      sb_notify_mailbox (*tmp, 1);
#endif
    }

    (*tmp)->new = 0;
    (*tmp)->notified = 1;
    (*tmp)->newly_created = 0;

    /* for check_mbox_size, it is important that if the folder is new (tested by
     * reading it), the size is set to 0 so that later when we check we see
     * that it increased .  without check_mbox_size we probably don't care.
     */
    if (option(OPTCHECKMBOXSIZE) &&
	stat ((*tmp)->path, &sb) == 0 && !test_new_folder ((*tmp)->path))
    {
      /* some systems out there don't have an off_t type */
      (*tmp)->size = (off_t) sb.st_size;
    }
    else
      (*tmp)->size = 0;
  }
  return 0;
}

/* returns 1 if the specified dir (cur or new) has new mail */
static int buffy_maildir_dir_hasnew(BUFFY* mailbox, const char *dir_name)
{
  char path[_POSIX_PATH_MAX];
  DIR *dirp;
  struct dirent *de;
  char *p;
  int rc = 0;
  struct stat sb;

  snprintf (path, sizeof (path), "%s/%s", mailbox->path, dir_name);

  /* when $mail_check_recent is set, if the new/ directory hasn't been modified since
   * the user last exited the mailbox, then we know there is no recent mail.
   */
  if (option(OPTMAILCHECKRECENT))
  {
    if (stat(path, &sb) == 0 && sb.st_mtime < mailbox->last_visited)
      return 0;
  }

#ifdef USE_SIDEBAR
  if (option (OPTSIDEBAR) && mailbox->msg_unread > 0) {
    mailbox->new = 1;
    return 1;
  }
#endif

  if ((dirp = opendir (path)) == NULL)
  {
    mailbox->magic = 0;
    return 0;
  }

  while ((de = readdir (dirp)) != NULL)
  {
    if (*de->d_name == '.')
      continue;

    if (!(p = strstr (de->d_name, ":2,")) || !(strchr (p + 3, 'T') || strchr(p + 3, 'S')))
    {
      if (option(OPTMAILCHECKRECENT))
      {
	char msgpath[_POSIX_PATH_MAX];

	snprintf(msgpath, sizeof(msgpath), "%s/%s", path, de->d_name);
	/* ensure this message was received since leaving this mailbox */
	if (stat(msgpath, &sb) == 0 && (sb.st_ctime <= mailbox->last_visited))
	  continue;
      }
      /* one new and undeleted message is enough */
      mailbox->new = 1;
      rc = 1;
      break;
    }
  }

  closedir (dirp);

  return rc;
}

#ifdef USE_NOTMUCH
int mutt_parse_virtual_mailboxes (BUFFER *path, BUFFER *s, unsigned long data, BUFFER *err)
{
  BUFFY **tmp;
  char buf[_POSIX_PATH_MAX + LONG_STRING + 32];   /* path to DB + query + URI "decoration" */

  while (MoreArgs (s))
  {
    char *desc;

    mutt_extract_token (path, s, 0);
    if (path->data && *path->data)
      desc = safe_strdup( path->data);
    else
      continue;

    mutt_extract_token (path, s, 0);
    strfcpy (buf, path->data, sizeof (buf));

    /* Skip empty tokens. */
    if(!*buf) {
	    FREE(&desc);
	    continue;
    }

    /* avoid duplicates */
    for (tmp = &VirtIncoming; *tmp; tmp = &((*tmp)->next))
    {
      if (mutt_strcmp (buf, (*tmp)->path) == 0)
      {
	dprint(3,(debugfile,"vistual mailbox '%s' already registered as '%s'\n", buf, (*tmp)->path));
	break;
      }
    }

    if (!*tmp)
      *tmp = buffy_new (buf);

    (*tmp)->new = 0;
    (*tmp)->notified = 1;
    (*tmp)->newly_created = 0;
    (*tmp)->size = 0;
    (*tmp)->desc = desc;
  }
  return 0;
}
#endif

/* returns 1 if maildir has new mail */
static int buffy_maildir_hasnew (BUFFY* mailbox)
{
  if (buffy_maildir_dir_hasnew(mailbox, "new")) {
      return 1;
  }

  if (!option(OPTMAILDIRCHECKCUR)) {
      return 0;
  }

  if (buffy_maildir_dir_hasnew(mailbox, "cur")) {
      return 1;
  }

  return 0;
}

#ifdef USE_SIDEBAR
/**
 * buffy_maildir_update_dir - Update counts for one directory
 * @mailbox: BUFFY representing a maildir mailbox
 * @dir:     Which directory to search
 *
 * Look through one directory of a maildir mailbox.  The directory could
 * be either "new" or "cur".
 *
 * Count how many new, or flagged, messages there are.
 */
static void
buffy_maildir_update_dir (BUFFY *mailbox, const char *dir)
{
	char path[_POSIX_PATH_MAX] = "";
	DIR *dirp = NULL;
	struct dirent *de = NULL;
	char *p = NULL;
	int read;

	snprintf (path, sizeof (path), "%s/%s", mailbox->path, dir);

	dirp = opendir (path);
	if (!dirp) {
		mailbox->magic = 0;
		return;
	}

	while ((de = readdir (dirp)) != NULL) {
		if (*de->d_name == '.')
			continue;

		/* Matches maildir_parse_flags logic */
		read = 0;
		mailbox->msg_count++;
		p = strstr (de->d_name, ":2,");
		if (p) {
			p += 3;
			if (strchr (p, 'S'))
				read = 1;
			if (strchr (p, 'F'))
				mailbox->msg_flagged++;
		}
		if (!read) {
			mailbox->msg_unread++;
		}
	}

	closedir (dirp);
}

/**
 * buffy_maildir_update - Update messages counts for a maildir mailbox
 * @mailbox: BUFFY representing a maildir mailbox
 *
 * Open a mailbox directories and update our record of how many new, or
 * flagged, messages there are.
 */
void
buffy_maildir_update (BUFFY *mailbox)
{
	if (!option (OPTSIDEBAR))
		return;

	mailbox->msg_count   = 0;
	mailbox->msg_unread  = 0;
	mailbox->msg_flagged = 0;

	buffy_maildir_update_dir (mailbox, "new");
	if (mailbox->msg_count) {
		mailbox->new = 1;
	}
	buffy_maildir_update_dir (mailbox, "cur");

	mailbox->sb_last_checked = time (NULL);

	/* make sure the updates are actually put on screen */
	sb_draw();
}

#endif

/* returns 1 if mailbox has new mail */ 
static int buffy_mbox_hasnew (BUFFY* mailbox, struct stat *sb)
{
  int rc = 0;
  int statcheck;

  if (option (OPTCHECKMBOXSIZE))
    statcheck = sb->st_size > mailbox->size;
  else
    statcheck = sb->st_mtime > sb->st_atime
      || (mailbox->newly_created && sb->st_ctime == sb->st_mtime && sb->st_ctime == sb->st_atime);
#ifdef USE_SIDEBAR
  if ((!option (OPTSIDEBAR) && statcheck) || (option (OPTSIDEBAR) && mailbox->msg_unread > 0))
#else
  if (statcheck)
#endif
  {
    if (!option(OPTMAILCHECKRECENT) || sb->st_mtime > mailbox->last_visited)
    {
      rc = 1;
      mailbox->new = 1;
    }
  }
  else if (option(OPTCHECKMBOXSIZE))
  {
    /* some other program has deleted mail from the folder */
    mailbox->size = (off_t) sb->st_size;
  }
  if (mailbox->newly_created &&
      (sb->st_ctime != sb->st_mtime || sb->st_ctime != sb->st_atime))
    mailbox->newly_created = 0;

  return rc;
}

#ifdef USE_SIDEBAR
/**
 * buffy_mbox_update - Update messages counts for an mbox mailbox
 * @mailbox: BUFFY representing an mbox mailbox
 * @sb:      stat(2) infomation about the mailbox file
 *
 * Open a mbox file and update our record of how many new, or flagged,
 * messages there are. If the mailbox hasn't changed since the last call,
 * the function does nothing.
 */
void
buffy_mbox_update (BUFFY *mailbox, struct stat *sb)
{
	CONTEXT *ctx = NULL;

	if (!option (OPTSIDEBAR))
		return;
	if ((mailbox->sb_last_checked > sb->st_mtime) && (mailbox->msg_count != 0))
		return; /* no check necessary */

	ctx = mx_open_mailbox (mailbox->path, M_READONLY | M_QUIET | M_NOSORT | M_PEEK, NULL);
	if (ctx) {
		mailbox->msg_count       = ctx->msgcount;
		mailbox->msg_unread      = ctx->unread;
		mailbox->msg_flagged     = ctx->flagged;
		mailbox->sb_last_checked = time (NULL);
		mx_close_mailbox (ctx, 0);
	}

	/* make sure the updates are actually put on screen */
	sb_draw();
}
#endif


static void buffy_check(BUFFY *tmp, struct stat *contex_sb)
{
    struct stat sb;

    sb.st_size=0;

<<<<<<< HEAD
=======
  /* check device ID and serial number instead of comparing paths */
  if (!Context || Context->magic == M_IMAP || Context->magic == M_POP
      || stat (Context->path, &contex_sb) != 0)
  {
    contex_sb.st_dev=0;
    contex_sb.st_ino=0;
  }
  
  for (tmp = Incoming; tmp; tmp = tmp->next)
  {
>>>>>>> b5942b04
    if (tmp->magic != M_IMAP)
    {
      tmp->new = 0;
#ifdef USE_POP
      if (mx_is_pop (tmp->path))
	tmp->magic = M_POP;
      else
#endif
#ifdef USE_NOTMUCH
      if (mx_is_notmuch (tmp->path))
	tmp->magic = M_NOTMUCH;
      else
#endif
      if (stat (tmp->path, &sb) != 0 || (S_ISREG(sb.st_mode) && sb.st_size == 0) ||
	  (!tmp->magic && (tmp->magic = mx_get_magic (tmp->path)) <= 0))
      {
	/* if the mailbox still doesn't exist, set the newly created flag to
	 * be ready for when it does. */
	tmp->newly_created = 1;
	tmp->magic = 0;
	tmp->size = 0;
	return;
      }
    }

    /* check to see if the folder is the currently selected folder
     * before polling */
    if (!Context || !Context->path ||
	(( tmp->magic == M_IMAP || tmp->magic == M_POP || tmp->magic == M_NOTMUCH)
	    ? mutt_strcmp (tmp->path, Context->path) :
	      (sb.st_dev != contex_sb->st_dev || sb.st_ino != contex_sb->st_ino)))
    {
      switch (tmp->magic)
      {
      case M_MBOX:
      case M_MMDF:
<<<<<<< HEAD
#ifdef USE_SIDEBAR
	if (option(OPTSIDEBAR))
	  buffy_mbox_update (tmp, &sb);
#endif
=======
	buffy_mbox_update (tmp, &sb);
>>>>>>> b5942b04
	if (buffy_mbox_hasnew (tmp, &sb) > 0)
	  BuffyCount++;
	break;

      case M_MAILDIR:
<<<<<<< HEAD
#ifdef USE_SIDEBAR
	if (option(OPTSIDEBAR))
	  buffy_maildir_update (tmp);
#endif
=======
	buffy_maildir_update (tmp);
>>>>>>> b5942b04
	if (buffy_maildir_hasnew (tmp) > 0)
	  BuffyCount++;
	break;

      case M_MH:
<<<<<<< HEAD
#ifdef USE_SIDEBAR
	if (option(OPTSIDEBAR))
	  mh_buffy_update (tmp);
#endif
=======
	mh_buffy_update (tmp);
>>>>>>> b5942b04
	mh_buffy(tmp);
	if (tmp->new)
	  BuffyCount++;
	break;
#ifdef USE_NOTMUCH
      case M_NOTMUCH:
	tmp->msg_count = 0;
	tmp->msg_unread = 0;
	tmp->msg_flagged = 0;
	nm_nonctx_get_count(tmp->path, &tmp->msg_count, &tmp->msg_unread);
	if (tmp->msg_unread > 0) {
	  BuffyCount++;
	  tmp->new = 1;
	}
#ifdef USE_SIDEBAR
	sb_set_update_time();
#endif
	break;
#endif
      }
    }
    else if (option(OPTCHECKMBOXSIZE) && Context && Context->path)
      tmp->size = (off_t) sb.st_size;	/* update the size of current folder */

    if (!tmp->new)
      tmp->notified = 0;
    else if (!tmp->notified)
      BuffyNotify++;
}

int mutt_buffy_check (int force)
{
  BUFFY *tmp;
  struct stat contex_sb;
  time_t t;

  contex_sb.st_dev=0;
  contex_sb.st_ino=0;

#ifdef USE_IMAP
  /* update postponed count as well, on force */
  if (force)
    mutt_update_num_postponed ();
#endif

  /* fastest return if there are no mailboxes */
#ifdef USE_NOTMUCH
  if (!Incoming && !VirtIncoming)
    return 0;
#else
  if (!Incoming)
    return 0;
#endif
  t = time (NULL);
  if (!force && (t - BuffyTime < BuffyTimeout))
    return BuffyCount;

  BuffyTime = t;
  BuffyCount = 0;
  BuffyNotify = 0;

#ifdef USE_IMAP
  BuffyCount += imap_buffy_check (force);
#endif

  /* check device ID and serial number instead of comparing paths */
  if (!Context || Context->magic == M_IMAP || Context->magic == M_POP
      || stat (Context->path, &contex_sb) != 0)
  {
    contex_sb.st_dev=0;
    contex_sb.st_ino=0;
  }
<<<<<<< HEAD

#ifdef USE_SIDEBAR
  if (sb_should_refresh()) {
    for (tmp = Incoming; tmp; tmp = tmp->next)
      buffy_check(tmp, &contex_sb);
    sb_set_update_time();
  }
#else
  for (tmp = Incoming; tmp; tmp = tmp->next)
    buffy_check(tmp, &contex_sb);
#endif

#ifdef USE_NOTMUCH
  for (tmp = VirtIncoming; tmp; tmp = tmp->next)
    buffy_check(tmp, &contex_sb);
#endif
=======
>>>>>>> b5942b04

  BuffyDoneTime = BuffyTime;
  return (BuffyCount);
}

int mutt_buffy_list (void)
{
  BUFFY *tmp;
  char path[_POSIX_PATH_MAX];
  char buffylist[2*STRING];
  size_t pos = 0;
  int first = 1;

  int have_unnotified = BuffyNotify;
  
  buffylist[0] = 0;
  pos += strlen (strncat (buffylist, _("New mail in "), sizeof (buffylist) - 1 - pos)); /* __STRNCAT_CHECKED__ */
  for (tmp = Incoming; tmp; tmp = tmp->next)
  {
    /* Is there new mail in this mailbox? */
    if (!tmp->new || (have_unnotified && tmp->notified))
      continue;

    strfcpy (path, tmp->path, sizeof (path));
    mutt_pretty_mailbox (path, sizeof (path));
    
    if (!first && (COLS - 7 >= 0) && (pos + strlen (path) >= (size_t)COLS - 7))
      break;
    
    if (!first)
      pos += strlen (strncat(buffylist + pos, ", ", sizeof(buffylist)-1-pos)); /* __STRNCAT_CHECKED__ */

    /* Prepend an asterisk to mailboxes not already notified */
    if (!tmp->notified)
    {
      /* pos += strlen (strncat(buffylist + pos, "*", sizeof(buffylist)-1-pos));  __STRNCAT_CHECKED__ */
      tmp->notified = 1;
      BuffyNotify--;
    }
    pos += strlen (strncat(buffylist + pos, path, sizeof(buffylist)-1-pos)); /* __STRNCAT_CHECKED__ */
    first = 0;
  }
  if (!first && tmp)
  {
    strncat (buffylist + pos, ", ...", sizeof (buffylist) - 1 - pos); /* __STRNCAT_CHECKED__ */
  }
  if (!first)
  {
    mutt_message ("%s", buffylist);
    return (1);
  }
  /* there were no mailboxes needing to be notified, so clean up since 
   * BuffyNotify has somehow gotten out of sync
   */
  BuffyNotify = 0;
  return (0);
}

void mutt_buffy_setnotified (const char *path)
{
  BUFFY *buffy;

  buffy = buffy_get(path);
  if (!buffy)
    return;

  buffy->notified = 1;
  time(&buffy->last_visited);
}

int mutt_buffy_notify (void)
{
  if (mutt_buffy_check (0) && BuffyNotify)
  {
    return (mutt_buffy_list ());
  }
  return (0);
}

/* 
 * mutt_buffy() -- incoming folders completion routine
 *
 * given a folder name, this routine gives the next incoming folder with new
 * mail.
 */
void mutt_buffy (char *s, size_t slen)
{
  BUFFY *tmp = Incoming;
  int pass, found = 0;

  mutt_expand_path (s, slen);

  if (mutt_buffy_check (0)) 
  {
    for (pass = 0; pass < 2; pass++)
      for (tmp = Incoming; tmp; tmp = tmp->next) 
      {
	mutt_expand_path (tmp->path, sizeof (tmp->path));
	if ((found || pass) && tmp->new) 
	{
	  strfcpy (s, tmp->path, slen);
	  mutt_pretty_mailbox (s, slen);
	  return;
	}
	if (mutt_strcmp (s, tmp->path) == 0)
	  found = 1;
      }

    mutt_buffy_check (1); /* buffy was wrong - resync things */
  }

  /* no folders with new mail */
  *s = '\0';
}

#ifdef USE_NOTMUCH
void mutt_buffy_vfolder (char *s, size_t slen)
{
  BUFFY *tmp;
  int pass, found = 0;

  if (mutt_buffy_check (0))
  {
    for (pass = 0; pass < 2; pass++) {
      for (tmp = VirtIncoming; tmp; tmp = tmp->next)
      {
	if ((found || pass) && tmp->new)
	{
	  strfcpy (s, tmp->desc, slen);
	  return;
	}
	if (mutt_strcmp (s, tmp->path) == 0)
	  found = 1;
      }
    }

    mutt_buffy_check (1); /* buffy was wrong - resync things */
  }

  /* no folders with new mail */
  *s = '\0';
}
#endif

/* fetch buffy object for given path, if present */
static BUFFY* buffy_get (const char *path)
{
  BUFFY *cur;
  char *epath;

  if (!path)
    return NULL;

  epath = safe_strdup(path);
  mutt_expand_path(epath, mutt_strlen(epath));

  for (cur = Incoming; cur; cur = cur->next)
  {
    /* must be done late because e.g. IMAP delimiter may change */
    mutt_expand_path (cur->path, sizeof (cur->path));
    if (!mutt_strcmp(cur->path, path))
    {
      FREE (&epath);
      return cur;
    }
  }

  FREE (&epath);
  return NULL;
}<|MERGE_RESOLUTION|>--- conflicted
+++ resolved
@@ -607,8 +607,6 @@
 
     sb.st_size=0;
 
-<<<<<<< HEAD
-=======
   /* check device ID and serial number instead of comparing paths */
   if (!Context || Context->magic == M_IMAP || Context->magic == M_POP
       || stat (Context->path, &contex_sb) != 0)
@@ -619,7 +617,6 @@
   
   for (tmp = Incoming; tmp; tmp = tmp->next)
   {
->>>>>>> b5942b04
     if (tmp->magic != M_IMAP)
     {
       tmp->new = 0;
@@ -656,40 +653,25 @@
       {
       case M_MBOX:
       case M_MMDF:
-<<<<<<< HEAD
-#ifdef USE_SIDEBAR
-	if (option(OPTSIDEBAR))
-	  buffy_mbox_update (tmp, &sb);
-#endif
-=======
+#ifdef USE_SIDEBAR
 	buffy_mbox_update (tmp, &sb);
->>>>>>> b5942b04
+#endif
 	if (buffy_mbox_hasnew (tmp, &sb) > 0)
 	  BuffyCount++;
 	break;
 
       case M_MAILDIR:
-<<<<<<< HEAD
-#ifdef USE_SIDEBAR
-	if (option(OPTSIDEBAR))
-	  buffy_maildir_update (tmp);
-#endif
-=======
+#ifdef USE_SIDEBAR
 	buffy_maildir_update (tmp);
->>>>>>> b5942b04
+#endif
 	if (buffy_maildir_hasnew (tmp) > 0)
 	  BuffyCount++;
 	break;
 
       case M_MH:
-<<<<<<< HEAD
-#ifdef USE_SIDEBAR
-	if (option(OPTSIDEBAR))
-	  mh_buffy_update (tmp);
-#endif
-=======
+#ifdef USE_SIDEBAR
 	mh_buffy_update (tmp);
->>>>>>> b5942b04
+#endif
 	mh_buffy(tmp);
 	if (tmp->new)
 	  BuffyCount++;
@@ -762,25 +744,14 @@
     contex_sb.st_dev=0;
     contex_sb.st_ino=0;
   }
-<<<<<<< HEAD
-
-#ifdef USE_SIDEBAR
-  if (sb_should_refresh()) {
-    for (tmp = Incoming; tmp; tmp = tmp->next)
-      buffy_check(tmp, &contex_sb);
-    sb_set_update_time();
-  }
-#else
+
   for (tmp = Incoming; tmp; tmp = tmp->next)
     buffy_check(tmp, &contex_sb);
-#endif
 
 #ifdef USE_NOTMUCH
   for (tmp = VirtIncoming; tmp; tmp = tmp->next)
     buffy_check(tmp, &contex_sb);
 #endif
-=======
->>>>>>> b5942b04
 
   BuffyDoneTime = BuffyTime;
   return (BuffyCount);
