--- conflicted
+++ resolved
@@ -796,16 +796,12 @@
 				strncat (sidebar_folder_name, tmp_folder_name, strlen (tmp_folder_name));
 			}
 		}
-<<<<<<< HEAD
 #ifdef USE_NOTMUCH
 		else if (b->magic == M_NOTMUCH) {
 			sidebar_folder_name = b->desc;
 		}
 #endif
-		char str[SHORT_STRING];
-=======
 		char str[STRING];
->>>>>>> b5942b04
 		make_sidebar_entry (str, sizeof (str), w, sidebar_folder_name, b);
 		printw ("%s", str);
 		if (sidebar_folder_depth > 0)
