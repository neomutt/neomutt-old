--- conflicted
+++ resolved
@@ -31,13 +31,10 @@
 #include "url.h"
 #include "mutt_crypt.h"
 #include "mutt_idna.h"
-<<<<<<< HEAD
 #ifdef USE_SIDEBAR
 #include "sidebar.h"
 #endif
-=======
 #include "version.h"
->>>>>>> c493b9af
 
 #ifdef USE_SASL
 #include "mutt_sasl.h"
@@ -125,374 +122,6 @@
   exit (0);
 }
 
-<<<<<<< HEAD
-extern const char cc_version[];
-extern const char cc_cflags[];
-extern const char configure_options[];
-
-static char *
-rstrip_in_place(char *s)
-{
-  char *p;
-
-  p = &s[strlen(s)];
-  if (p == s)
-    return s;
-  p--;
-  while (p >= s && (*p == '\n' || *p == '\r'))
-    *p-- = '\0';
-  return s;
-}
-
-static void show_version (void)
-{
-  struct utsname uts;
-
-  puts (mutt_make_version());
-  puts (_(Notice));
-
-  uname (&uts);
-
-#ifdef _AIX
-  printf ("System: %s %s.%s", uts.sysname, uts.version, uts.release);
-#elif defined (SCO)
-  printf ("System: SCO %s", uts.release);
-#else
-  printf ("System: %s %s", uts.sysname, uts.release);
-#endif
-
-  printf (" (%s)", uts.machine);
-
-#ifdef NCURSES_VERSION
-  printf ("\nncurses: %s (compiled with %s)", curses_version(), NCURSES_VERSION);
-#elif defined(USE_SLANG_CURSES)
-  printf ("\nslang: %d", SLANG_VERSION);
-#endif
-
-#ifdef _LIBICONV_VERSION
-  printf ("\nlibiconv: %d.%d", _LIBICONV_VERSION >> 8,
-	  _LIBICONV_VERSION & 0xff);
-#endif
-
-#ifdef HAVE_LIBIDN
-  printf ("\nlibidn: %s (compiled with %s)", stringprep_check_version (NULL), 
-	  STRINGPREP_VERSION);
-#endif
-
-#ifdef USE_HCACHE
-  printf ("\nhcache backend: %s", mutt_hcache_backend ());
-#endif
-
-  puts ("\n\nCompiler:");
-  rstrip_in_place((char *)cc_version);
-  puts (cc_version);
-
-  rstrip_in_place((char *)configure_options);
-  printf ("\nConfigure options: %s\n", configure_options);
-
-  rstrip_in_place((char *)cc_cflags);
-  printf ("\nCompilation CFLAGS: %s\n", cc_cflags);
-
-  puts (_("\nCompile options:"));
-
-#ifdef DOMAIN
-  printf ("DOMAIN=\"%s\"\n", DOMAIN);
-#else
-  puts ("-DOMAIN");
-#endif
-
-#ifdef DEBUG
-  puts ("+DEBUG");
-#else
-  puts ("-DEBUG");
-#endif
-  
-
-  
-  puts (
-
-#ifdef HOMESPOOL
-	"+HOMESPOOL  "
-#else
-	"-HOMESPOOL  "
-#endif
-
-#ifdef USE_SETGID
-	"+USE_SETGID  "
-#else
-	"-USE_SETGID  "
-#endif
-
-#ifdef USE_DOTLOCK
-	"+USE_DOTLOCK  "
-#else
-	"-USE_DOTLOCK  "
-#endif
-
-#ifdef DL_STANDALONE
-	"+DL_STANDALONE  "
-#else
-	"-DL_STANDALONE  "
-#endif
-
-#ifdef USE_FCNTL
-	"+USE_FCNTL  "
-#else
-	"-USE_FCNTL  "
-#endif
-
-#ifdef USE_FLOCK
-	"+USE_FLOCK   "
-#else
-	"-USE_FLOCK   "
-#endif
-    );
-  puts (
-#ifdef USE_POP
-	"+USE_POP  "
-#else
-	"-USE_POP  "
-#endif
-
-#ifdef USE_IMAP
-        "+USE_IMAP  "
-#else
-        "-USE_IMAP  "
-#endif
-
-#ifdef USE_SMTP
-	"+USE_SMTP  "
-#else
-	"-USE_SMTP  "
-#endif
-	"\n"
-	
-#ifdef USE_SSL_OPENSSL
-	"+USE_SSL_OPENSSL  "
-#else
-	"-USE_SSL_OPENSSL  "
-#endif
-
-#ifdef USE_SSL_GNUTLS
-	"+USE_SSL_GNUTLS  "
-#else
-	"-USE_SSL_GNUTLS  "
-#endif
-
-#ifdef USE_SASL
-	"+USE_SASL  "
-#else
-	"-USE_SASL  "
-#endif
-#ifdef USE_GSS
-	"+USE_GSS  "
-#else
-	"-USE_GSS  "
-#endif
-
-#if HAVE_GETADDRINFO
-	"+HAVE_GETADDRINFO  "
-#else
-	"-HAVE_GETADDRINFO  "
-#endif
-        );
-  	
-  puts (
-#ifdef HAVE_REGCOMP
-	"+HAVE_REGCOMP  "
-#else
-	"-HAVE_REGCOMP  "
-#endif
-
-#ifdef USE_GNU_REGEX
-	"+USE_GNU_REGEX  "
-#else
-	"-USE_GNU_REGEX  "
-#endif
-
-	"\n"
-	
-#ifdef HAVE_COLOR
-	"+HAVE_COLOR  "
-#else
-	"-HAVE_COLOR  "
-#endif
-	
-#ifdef HAVE_START_COLOR
-	"+HAVE_START_COLOR  "
-#else
-	"-HAVE_START_COLOR  "
-#endif
-	
-#ifdef HAVE_TYPEAHEAD
-	"+HAVE_TYPEAHEAD  "
-#else
-	"-HAVE_TYPEAHEAD  "
-#endif
-	
-#ifdef HAVE_BKGDSET
-	"+HAVE_BKGDSET  "
-#else
-	"-HAVE_BKGDSET  "
-#endif
-
-	"\n"
-	
-#ifdef HAVE_CURS_SET
-	"+HAVE_CURS_SET  "
-#else
-	"-HAVE_CURS_SET  "
-#endif
-	
-#ifdef HAVE_META
-	"+HAVE_META  "
-#else
-	"-HAVE_META  "
-#endif
-	
-#ifdef HAVE_RESIZETERM
-	"+HAVE_RESIZETERM  "
-#else
-	"-HAVE_RESIZETERM  "
-#endif
-        );	
-  
-  puts (
-#ifdef CRYPT_BACKEND_CLASSIC_PGP
-        "+CRYPT_BACKEND_CLASSIC_PGP  "
-#else
-        "-CRYPT_BACKEND_CLASSIC_PGP  "
-#endif
-#ifdef CRYPT_BACKEND_CLASSIC_SMIME
-        "+CRYPT_BACKEND_CLASSIC_SMIME  "
-#else
-        "-CRYPT_BACKEND_CLASSIC_SMIME  "
-#endif
-#ifdef CRYPT_BACKEND_GPGME
-        "+CRYPT_BACKEND_GPGME  "
-#else
-        "-CRYPT_BACKEND_GPGME  "
-#endif
-        );
-  
-  puts (
-#ifdef EXACT_ADDRESS
-	"+EXACT_ADDRESS  "
-#else
-	"-EXACT_ADDRESS  "
-#endif
-
-#ifdef SUN_ATTACHMENT
-	"+SUN_ATTACHMENT  "
-#else
-	"-SUN_ATTACHMENT  "
-#endif
-
-	"\n"
-	
-#ifdef ENABLE_NLS
-	"+ENABLE_NLS  "
-#else
-	"-ENABLE_NLS  "
-#endif
-
-#ifdef LOCALES_HACK
-	"+LOCALES_HACK  "
-#else
-	"-LOCALES_HACK  "
-#endif
-	      
-#ifdef HAVE_WC_FUNCS
-	"+HAVE_WC_FUNCS  "
-#else
-	"-HAVE_WC_FUNCS  "
-#endif
-	
-#ifdef HAVE_LANGINFO_CODESET
-	"+HAVE_LANGINFO_CODESET  "
-#else
-	"-HAVE_LANGINFO_CODESET  "
-#endif
-
-	
-#ifdef HAVE_LANGINFO_YESEXPR
- 	"+HAVE_LANGINFO_YESEXPR  "
-#else
- 	"-HAVE_LANGINFO_YESEXPR  "
-#endif
-	
-	"\n"
-
-#if HAVE_ICONV
-	"+HAVE_ICONV  "
-#else
-	"-HAVE_ICONV  "
-#endif
-
-#if ICONV_NONTRANS
-	"+ICONV_NONTRANS  "
-#else
-	"-ICONV_NONTRANS  "
-#endif
-
-#if HAVE_LIBIDN
-	"+HAVE_LIBIDN  "
-#else
-	"-HAVE_LIBIDN  "
-#endif
-	
-#if HAVE_GETSID
-	"+HAVE_GETSID  "
-#else
-	"-HAVE_GETSID  "
-#endif
-
-#if USE_HCACHE
-	"+USE_HCACHE  "
-#else
-	"-USE_HCACHE  "
-#endif
-
-#ifdef USE_SIDEBAR
-	"+USE_SIDEBAR  "
-#else
-	"-USE_SIDEBAR  "
-#endif
-
-#if USE_NOTMUCH
-	"+NOTMUCH     "
-#else
-	"-NOTMUCH     "
-#endif
-
-	);
-
-#ifdef ISPELL
-  printf ("ISPELL=\"%s\"\n", ISPELL);
-#else
-  puts ("-ISPELL");
-#endif
-
-  printf ("SENDMAIL=\"%s\"\n", SENDMAIL);
-  printf ("MAILPATH=\"%s\"\n", MAILPATH);
-  printf ("PKGDATADIR=\"%s\"\n", PKGDATADIR);
-  printf ("SYSCONFDIR=\"%s\"\n", SYSCONFDIR);
-  printf ("EXECSHELL=\"%s\"\n", EXECSHELL);
-#ifdef MIXMASTER
-  printf ("MIXMASTER=\"%s\"\n", MIXMASTER);
-#else
-  puts ("-MIXMASTER");
-#endif
-
-  puts(_(ReachingUs));
-
-  mutt_print_patchlist();
-  
-  exit (0);
-}
-
-=======
->>>>>>> c493b9af
 static void start_curses (void)
 {
   km_init (); /* must come before mutt_init */
