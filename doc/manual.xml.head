--- conflicted
+++ resolved
@@ -8931,7 +8931,6 @@
 
 </sect1>
 
-<<<<<<< HEAD
 <sect1 id="compress">
   <title>Compressed Folders Patch</title>
   <subtitle>Read from/write to compressed mailboxes</subtitle>
@@ -9321,25 +9320,12 @@
     <para>
       To check if Mutt supports <quote>Conditional Dates</quote>, look for
       <quote>patch-cond-date</quote> in the mutt version.
-=======
-<sect1 id="lmdb">
-  <title>LMDB Patch</title>
-  <subtitle>LMDB backend for the header cache</subtitle>
-
-  <sect2 id="lmdb-patch">
-    <title>Patch</title>
-
-    <para>
-      To check if Mutt supports <quote>lmdb</quote>, look for
-      <quote>patch-lmdb</quote> in the mutt version.
->>>>>>> 00555232
       See: <xref linkend="mutt-patches"/>.
     </para>
 
     <itemizedlist>
       <title>Dependencies:</title>
       <listitem><para>mutt-1.6.2</para></listitem>
-<<<<<<< HEAD
       <listitem><para><link linkend="nested-if">nested-if patch</link></para></listitem>
     </itemizedlist>
 
@@ -9811,47 +9797,20 @@
   </sect2>
 
   <sect2 id="fmemopen-see-also">
-=======
-    </itemizedlist>
-
-    <para>This patch is part of the <ulink url="http://www.neomutt.org/">NeoMutt Project</ulink>.</para>
-  </sect2>
-
-  <sect2 id="lmdb-intro">
-    <title>Introduction</title>
-
-    <para>
-      This patch adds support for using LMDB as a storage backend for
-      Mutt's header cache (hcache). It is enabled at configure time with
-      the <emphasis>--with-lmdb=&lt;path&gt;</emphasis> switch.
-    </para>
-  </sect2>
-
-  <sect2 id="lmdb-see-also">
->>>>>>> 00555232
     <title>See Also</title>
 
     <itemizedlist>
       <listitem><para><ulink url="http://www.neomutt.org/">NeoMutt Project</ulink></para></listitem>
-<<<<<<< HEAD
       <listitem><para><link linkend="compile-time-features">Compile-Time Features</link></para></listitem>
       <listitem><para><literal>fmemopen(3)</literal></para></listitem>
     </itemizedlist>
   </sect2>
 
   <sect2 id="fmemopen-known-bugs">
-=======
-      <listitem><para><link linkend="caching">Local Caching</link></para></listitem>
-    </itemizedlist>
-  </sect2>
-
-  <sect2 id="lmdb-known-bugs">
->>>>>>> 00555232
     <title>Known Bugs</title>
     <para>None</para>
   </sect2>
 
-<<<<<<< HEAD
   <sect2 id="fmemopen-credits">
     <title>Credits</title>
     <itemizedlist>
@@ -10729,57 +10688,57 @@
   </sect2>
 </sect1>
 <sect1 id="lmdb">
-	<title>LMDB Patch</title>
-	<subtitle>LMDB backend for the header cache</subtitle>
-
-	<sect2 id="lmdb-patch">
-		<title>Patch</title>
-
-		<para>
-			To check if Mutt supports <quote>lmdb</quote>, look for
-			<quote>patch-lmdb</quote> in the mutt version.
-			See: <xref linkend="mutt-patches"/>.
-		</para>
-
-		<itemizedlist>
-			<title>Dependencies:</title>
-			<listitem><para>mutt-1.6.1</para></listitem>
-		</itemizedlist>
-
-		<para>This patch is part of the <ulink url="http://www.neomutt.org/">NeoMutt Project</ulink>.</para>
-	</sect2>
-
-	<sect2 id="lmdb-intro">
-		<title>Introduction</title>
-
-		<para>
-			This patch adds support for using LMDB as a storage backend for
-			Mutt's header cache (hcache). It is enabled at configure time with
-			the <emphasis>--with-lmdb=&lt;path&gt;</emphasis> switch.
-		</para>
-	</sect2>
-
-	<sect2 id="lmdb-see-also">
-		<title>See Also</title>
-
-		<itemizedlist>
-			<listitem><para><ulink url="http://www.neomutt.org/">NeoMutt Project</ulink></para></listitem>
-			<listitem><para><link linkend="caching">Local Caching</link></para></listitem>
-		</itemizedlist>
-	</sect2>
-
-	<sect2 id="lmdb-known-bugs">
-		<title>Known Bugs</title>
-		<para>None</para>
-	</sect2>
-
-	<sect2 id="lmdb-credits">
-		<title>Credits</title>
-		<itemizedlist>
-		<listitem><para>Pietro Cerutti <email>gahr@gahr.ch</email></para></listitem>
-		<listitem><para>Jan-Piet Mens <email>jp@mens.de</email></para></listitem>
-		</itemizedlist>
-	</sect2>
+  <title>LMDB Patch</title>
+  <subtitle>LMDB backend for the header cache</subtitle>
+
+  <sect2 id="lmdb-patch">
+    <title>Patch</title>
+
+    <para>
+      To check if Mutt supports <quote>lmdb</quote>, look for
+      <quote>patch-lmdb</quote> in the mutt version.
+      See: <xref linkend="mutt-patches"/>.
+    </para>
+
+    <itemizedlist>
+      <title>Dependencies:</title>
+      <listitem><para>mutt-1.6.2</para></listitem>
+    </itemizedlist>
+
+    <para>This patch is part of the <ulink url="http://www.neomutt.org/">NeoMutt Project</ulink>.</para>
+  </sect2>
+
+  <sect2 id="lmdb-intro">
+    <title>Introduction</title>
+
+    <para>
+      This patch adds support for using LMDB as a storage backend for
+      Mutt's header cache (hcache). It is enabled at configure time with
+      the <emphasis>--with-lmdb=&lt;path&gt;</emphasis> switch.
+    </para>
+  </sect2>
+
+  <sect2 id="lmdb-see-also">
+    <title>See Also</title>
+
+    <itemizedlist>
+      <listitem><para><ulink url="http://www.neomutt.org/">NeoMutt Project</ulink></para></listitem>
+      <listitem><para><link linkend="caching">Local Caching</link></para></listitem>
+    </itemizedlist>
+  </sect2>
+
+  <sect2 id="lmdb-known-bugs">
+    <title>Known Bugs</title>
+    <para>None</para>
+  </sect2>
+
+  <sect2 id="lmdb-credits">
+    <title>Credits</title>
+    <itemizedlist>
+    <listitem><para>Pietro Cerutti <email>gahr@gahr.ch</email></para></listitem>
+    <listitem><para>Jan-Piet Mens <email>jp@mens.de</email></para></listitem>
+    </itemizedlist>
+  </sect2>
 </sect1>
 
 <sect1 id="nested-if">
@@ -12687,15 +12646,6 @@
 		<listitem><para>Richard Russon <email>rich@flatcap.org</email></para></listitem>
 		</itemizedlist>
 	</sect2>
-=======
-  <sect2 id="lmdb-credits">
-    <title>Credits</title>
-    <itemizedlist>
-    <listitem><para>Pietro Cerutti <email>gahr@gahr.ch</email></para></listitem>
-    <listitem><para>Jan-Piet Mens <email>jp@mens.de</email></para></listitem>
-    </itemizedlist>
-  </sect2>
->>>>>>> 00555232
 </sect1>
 
 </chapter>
