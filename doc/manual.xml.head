--- conflicted
+++ resolved
@@ -8064,11 +8064,7 @@
 Mutt may also be <quote>patched</quote> to support smaller features.
 These patches should add a free-form string to the end Mutt's version string.
 Running <literal>mutt -v</literal> might show:
-<<<<<<< HEAD
-<screen>patch-1.5.24.sidebar.20151111</screen>
-=======
 <screen>patch-1.5.24.sidebar.20160502</screen>
->>>>>>> a8e519ca
 </para>
 </sect2>
 
